--- conflicted
+++ resolved
@@ -311,7 +311,17 @@
                 data = self.replay_buffer.get(block=False)
             except Empty:  # python can be so gross sometimes
                 break
-<<<<<<< HEAD
+            
+            if self.train_random_symmetry:
+                state, value, policy = DataBroker.random_symmetry(data.state, data.value, data.policy)
+            else:
+                state, value, policy = data.state, data.value, data.policy
+
+            states.append(state)
+            values.append(value)
+            policies.append(policy)
+            if self.refill_buffer:
+                data.priority += HIGH_PRIORITY  # put at the end of the queue
             states.append(data.state)
             values.append(data.value)
             policies.append(data.policy)
@@ -320,19 +330,6 @@
                 data.priority += (
                     HIGH_PRIORITY + randint(-HIGH_PRIORITY, HIGH_PRIORITY) // 4
                 )
-=======
-            
-            if self.train_random_symmetry:
-                state, value, policy = DataBroker.random_symmetry(data.state, data.value, data.policy)
-            else:
-                state, value, policy = data.state, data.value, data.policy
-
-            states.append(state)
-            values.append(value)
-            policies.append(policy)
-            if self.refill_buffer:
-                data.priority += HIGH_PRIORITY  # put at the end of the queue
->>>>>>> 338363c6
                 self.replay_buffer.put(data)
             count += 1
 
