--- conflicted
+++ resolved
@@ -59,23 +59,15 @@
         else:
             model = InferenceClient([model2])
             p2 = MCTSPlayer(govars.WHITE, model, args)
-<<<<<<< HEAD
-
-        g = Game(args.board_size, p1, p2, komi, max_turns=True)
-
-        result = g.play_full()
-        return order, result
-=======
         done = False
         while not done:
             try:
-                g = Game(args.board_size, p1, p2, komi)
+                g = Game(args.board_size, p1, p2, komi, max_turns=True)
                 result = g.play_full()
                 return order, result
             except RecursionError:
                 continue
             done = True
->>>>>>> 0d231f22
     except KeyboardInterrupt:
         return order, 0
 
